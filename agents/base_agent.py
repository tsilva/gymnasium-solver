import os
import sys
import time
import torch
import wandb
import random
import pytorch_lightning as pl
from utils.environment import build_env
from utils.rollouts import RolloutCollector
from utils.misc import prefix_dict_keys
from utils.decorators import must_implement
from callbacks import PrintMetricsCallback, VideoLoggerCallback, ModelCheckpointCallback, HyperparameterScheduler
from torch.utils.data import DataLoader, TensorDataset

n_samples, sample_dim, batch_size = (1, 1, 1)
dummy_data = torch.zeros(n_samples, sample_dim)
dummy_target = torch.zeros(n_samples, sample_dim)
dataset = TensorDataset(dummy_data, dummy_target)
num_workers = os.cpu_count() - 1
validation_dataloader = DataLoader(dataset, batch_size=batch_size, num_workers=num_workers, persistent_workers=True)

# TODO: don't create these before lightning module ships models to device, otherwise we will collect rollouts on CPU
class BaseAgent(pl.LightningModule):
    
    def __init__(self, config):
        super().__init__()

        self.save_hyperparameters()

        # Store core attributes
        self.config = config

        # We'll handle optimization manually in training_step
        self.automatic_optimization = False

        # Initialize throughput counters
        self.fit_start_time = None
        self.train_epoch_start_time = None
        self.train_epoch_start_timesteps = None
        self.validation_epoch_start_time = None
        self.validation_epoch_start_timesteps = None
<<<<<<< HEAD
        
        # Use subprocesses for parallel environments to improve performance,
        # but only if more than one environment is used.
        use_subproc = config.n_envs > 1
=======
>>>>>>> 2ca4d58c

        # Create the environment that will be used for training
        self.train_env = build_env(
            config.env_id,
            seed=config.seed,
            n_envs=config.n_envs,
            subproc=use_subproc,
            obs_type=config.obs_type,
            env_wrappers=config.env_wrappers,
            norm_obs=config.normalize_obs,
            frame_stack=config.frame_stack,
            render_mode=None,
            env_kwargs=config.env_kwargs,
        )

        # Create the environment that will be used for evaluation
        # - Just 1 environment instance due to current rollout collector limitations
        # - Different seed to ensure different initial states
        # - Video recording enabled
        self.validation_env = build_env(
            config.env_id,
            seed=config.seed + 1000,
            n_envs=1,
            subproc=False,
            env_wrappers=config.env_wrappers,
            norm_obs=config.normalize_obs,
            frame_stack=config.frame_stack,
            obs_type=config.obs_type,
            env_kwargs=config.env_kwargs,
            render_mode="rgb_array",
            record_video=True,
            record_video_kwargs={
                "video_length": 100,  # TODO: softcode this
            },
        )

        # Create the models that the agent will require (eg: policy, value function, etc.)
        self.create_models()
        assert self.policy_model is not None, "Policy model must be created in create_models()"

        # Create the rollout collector that will be used to
        # collect trajectories from the training environment
        self.train_collector = RolloutCollector(
            self.train_env,
            self.policy_model,
            n_steps=self.config.n_steps,
            **self.rollout_collector_hyperparams(),
        )

        # Create the rollout collector that will be used to
        # collect trajectories from the validation environment
        self.validation_collector = RolloutCollector(
            self.validation_env,
            self.policy_model,
            n_steps=self.config.n_steps,
            **self.rollout_collector_hyperparams(),
        )

        # Initialize a dictionary to store epoch metrics
        # - Used to collect metrics during training and validation epochs
        # - Metrics are flushed at the end of each epoch
        # - This avoids performance drops caused by using Lightning's logger
        #   which can be slow when logging many metrics
        # - Metrics are logged using self.log_metrics() method
        self._epoch_metrics = {}

        self._train_dataloader = None  # Placeholder for training dataloader
    
    @must_implement
    def create_models(self):
        pass
 
    @must_implement
    def train_on_batch(self, batch, batch_idx):
        pass
    
    def rollout_collector_hyperparams(self):
        return {
            **self.config.rollout_collector_hyperparams(),
            'gamma': self.config.gamma,
            'gae_lambda': self.config.gae_lambda
        }

    def on_fit_start(self):
        self.fit_start_time = time.time_ns()
        print(f"Training started at {time.strftime('%Y-%m-%d %H:%M:%S')}") # TODO: use self.fit_start_time for logging

    def train_dataloader(self):
        # Initialize throughput calculation metrics
        self.train_epoch_start_time = time.time_ns()
        train_metrics = self.train_collector.get_metrics()
        self.train_epoch_start_timesteps = train_metrics["total_timesteps"]

        if self.current_epoch == 0 or self.current_epoch % self.config.n_epochs == 0:
            # Collect a rollout to train on this epoch
            self.train_collector.collect()

        # Create a dataloader to feed the rollout as shuffled mini-batches
        self._train_dataloader = self.train_collector.create_dataloader(
            batch_size=self.config.batch_size,
            shuffle=True
        )
    
        return self._train_dataloader
      
    def on_train_epoch_start(self):
        # Training epoch start callback, nothing to do here
        pass

    def training_step(self, batch, batch_idx):
        losses = self.train_on_batch(batch, batch_idx)
        optimizers = self.optimizers()
        if not type(losses) in (list, tuple):
            losses = [losses]
        if not type(optimizers) in (list, tuple):
            optimizers = [optimizers]
        for idx, optimizer in enumerate(optimizers):
            loss = losses[idx]
            optimizer.zero_grad()
            self.manual_backward(loss)
            torch.nn.utils.clip_grad_norm_(self.policy_model.parameters(), self.config.max_grad_norm)
            optimizer.step()
    
    # TODO: aggregate logging
    def on_train_epoch_end(self):
         if self.current_epoch == 0 or self.current_epoch % self.config.n_epochs == 0:
                
            # Calculate FPS
            epoch_time_elapsed = max((time.time_ns() - self.train_epoch_start_time) / 1e9, sys.float_info.epsilon)
            rollout_metrics = self.train_collector.get_metrics()
            total_timesteps = rollout_metrics["total_timesteps"]
            timesteps_elapsed = total_timesteps - self.train_epoch_start_timesteps
            epoch_fps = int(timesteps_elapsed / epoch_time_elapsed)
            
            # TODO: temporary, remove this
            if epoch_fps < 1000:
                print(f"Warning: Training FPS is low ({epoch_fps}). Consider reducing n_envs or n_steps to improve performance.")
                pass

            # TODO: softcode this
            rollout_metrics.pop("action_distribution")

            # Log metrics 
            time_elapsed = max((time.time_ns() - self.fit_start_time) / 1e9, sys.float_info.epsilon)
            fps = total_timesteps / time_elapsed
            self.log_metrics({
                **rollout_metrics,
                "time_elapsed": time_elapsed,
                "epoch_time_elapsed": epoch_time_elapsed,
                "epoch": self.current_epoch, # TODO: is this the same value as in epoch_start?
                "epoch_fps": epoch_fps,
                "fps" : fps
            }, prefix="train")
            
            # In case we have reached the maximum number of training timesteps then stop training
            if self.config.n_timesteps is not None and total_timesteps >= self.config.n_timesteps:
                print(f"Stopping training at epoch {self.current_epoch} with {total_timesteps} timesteps >= limit {self.config.n_timesteps}")
                self.trainer.should_stop = True

            self._flush_metrics()
        
    def val_dataloader(self):
        return validation_dataloader

    def on_validation_epoch_start(self):
        assert self.current_epoch == 0 or (self.current_epoch + 1) % self.config.eval_freq_epochs == 0, f"Validation epoch {self.current_epoch} is not a multiple of eval_freq_epochs {self.config.eval_freq_epochs}"
        self.validation_epoch_start_time = time.time_ns()
        validation_metrics = self.validation_collector.get_metrics()
        self.validation_epoch_start_timesteps = validation_metrics["total_timesteps"]

    # TODO: check how sb3 does eval_async
    # TODO: if running in bg, consider using simple rollout collector that sends metrics over, if eval mean_reward_treshold is reached, training is stopped
    # TODO: currently recording more than the requested episodes (rollout not trimmed)
    # TODO: consider making recording a rollout collector concern again (cleaner separation of concerns)
    # TODO: consider using rollout_ep
    # TODO: there are train/fps drops caused by running the collector N times (its not only the video recording); cause currently unknown
    def validation_step(self, batch, batch_idx, dataloader_idx=0):
        # TODO: currently support single environment evaluation
        assert self.validation_env.num_envs == 1, "Evaluation should be run with a single environment instance"

        # Collect until we reach the required number of episodes
        # NOTE: processing/saving video is a bottleneck that will make next training epoch be slower,
        # if you see train/fps drops, make video recording less frequent by adjusting `eval_recording_freq_epochs`
        record_video = self.current_epoch == 0 or (self.current_epoch + 1) % self.config.eval_recording_freq_epochs == 0
        
        # Use run-specific video directory if available, otherwise fallback to wandb.run.dir
        video_path = self.run_manager.get_video_dir() / "eval" / "episodes" / f"rollout_epoch_{self.current_epoch}.mp4"
        video_path.parent.mkdir(parents=True, exist_ok=True)
        video_path = str(video_path)
   
        with self.validation_env.recorder(video_path, record_video=record_video): # TODO: make rew window = config.eval_episodes
            metrics = self.validation_collector.get_metrics()
            total_episodes = metrics["total_episodes"]
            target_episodes = total_episodes + self.config.eval_episodes
            while total_episodes < target_episodes:
                self.validation_collector.collect()#deterministic=self.config.eval_deterministic) # TODO: this still won't be as fast as possible because it will have run steps that will not be used 
                metrics = self.validation_collector.get_metrics()
                total_episodes = metrics["total_episodes"]

    def on_validation_epoch_end(self):
        assert self.current_epoch == 0 or (self.current_epoch + 1) % self.config.eval_freq_epochs == 0, f"Validation epoch {self.current_epoch} is not a multiple of eval_freq_epochs {self.config.eval_freq_epochs}"
       
        # Calculate FPS
        time_elapsed = max((time.time_ns() - self.validation_epoch_start_time) / 1e9, sys.float_info.epsilon)
        rollout_metrics = self.validation_collector.get_metrics()
        total_timesteps = rollout_metrics["total_timesteps"]
        timesteps_elapsed = total_timesteps - self.validation_epoch_start_timesteps
        epoch_fps = int(timesteps_elapsed / time_elapsed)

        # TODO: softcode this
        rollout_metrics.pop("action_distribution", None)  # Remove action distribution if present

        # Log metrics
        self.log_metrics({
            **rollout_metrics,
            "epoch": int(self.current_epoch),
            "epoch_fps": epoch_fps
        }, prefix="eval")

        self._flush_metrics()

    def on_fit_end(self):
        time_elapsed = max((time.time_ns() - self.fit_start_time) / 1e9, sys.float_info.epsilon)
        print(f"Training completed in {time_elapsed:.2f} seconds ({time_elapsed/60:.2f} minutes)")
        
    # TODO: should we change method name?
    def _run_training(self):
        from dataclasses import asdict
        from pytorch_lightning.loggers import WandbLogger
        from utils.run_manager import RunManager
        from utils.logging import capture_all_output, log_config_details

        # Create wandb logger and run manager
        project_name = self.config.project_id if self.config.project_id else self.config.env_id.replace("/", "-").replace("\\", "-")
        experiment_name = f"{self.config.algo_id}-{self.config.seed}"
        wandb_logger = WandbLogger(
            project=project_name,
            name=experiment_name,
            log_model=True,
            config=asdict(self.config)
        )
        
        # Setup run directory management
        self.run_manager = RunManager()
        run_dir = self.run_manager.setup_run_directory(wandb_logger.experiment)
        run_logs_dir = str(self.run_manager.get_logs_dir())
        
        print(f"Run directory: {run_dir}")
        print(f"Run ID: {self.run_manager.run_id}")
        print(f"Logs will be saved to: {run_logs_dir}")
        
        # Set up comprehensive logging using run-specific logs directory
        with capture_all_output(config=self.config, log_dir=run_logs_dir):
            # Log configuration details
            log_config_details(self.config)
            
            # Save configuration to run directory
            config_path = self.run_manager.save_config(self.config)
            print(f"Configuration saved to: {config_path}")
            
            # Define step-based metrics to ensure proper ordering
            if wandb_logger.experiment:
                wandb_logger.experiment.define_metric("train/*", step_metric="train/total_timesteps")
                wandb_logger.experiment.define_metric("eval/*", step_metric="train/total_timesteps")
            
            # Create video logging callback using run-specific directory
            video_logger_cb = VideoLoggerCallback(
                media_root=str(self.run_manager.get_video_dir()),  # Use run-specific video directory
                namespace_depth=1,          # "episodes" from train/episodes/ or eval/episodes/
                #log_interval_s=5.0,         # scan at most every 5 seconds
                #max_per_key=8,              # avoid spamming the panel
            )
            
            # TODO: review early stopping logic
            # Create checkpoint callback using run-specific directory
            checkpoint_cb = ModelCheckpointCallback(
                checkpoint_dir=str(self.run_manager.get_checkpoint_dir()),
                monitor="eval/ep_rew_mean",
                mode="max",
                save_last=True,
                save_threshold_reached=True,
                resume=getattr(self.config, 'resume', False)
            ) if self.config.algo_id != "qlearning" else None
            
            # Create algorithm-specific metric rules from config
            from utils.config import get_metric_precision_dict, get_metric_delta_rules, get_algorithm_metric_rules
            metric_precision = get_metric_precision_dict()
            metric_delta_rules = get_metric_delta_rules()
            algo_metric_rules = get_algorithm_metric_rules(self.config.algo_id)
            
            # TODO: clean this up
            # TODO: print myself without printer callback?
            printer_cb = PrintMetricsCallback(
                # TODO: should this be same as log_every_n_steps?
                every_n_steps=200,   # print every 200 optimizer steps
                # TODO: not sure if this is working
                every_n_epochs=10,    # and at the end of every epoch
                digits=4, # TODO: is this still needed?
                # TODO: pass single metric config
                metric_precision=metric_precision,
                metric_delta_rules=metric_delta_rules,
                algorithm_metric_rules=algo_metric_rules  # Pass algorithm-specific rules
            )

            # Create hyperparameter scheduler callback
            hyperparam_cb = HyperparameterScheduler(
                control_dir=str(self.run_manager.run_dir / "hyperparam_control"),
                check_interval=2.0,  # Check every 2 seconds
                enable_lr_scheduling=True,
                enable_manual_control=True,
                verbose=True
            )

            callbacks = [x for x in [printer_cb, video_logger_cb, checkpoint_cb, hyperparam_cb] if x is not None]  # Filter out None callbacks

            trainer = pl.Trainer(
                #logger=wandb_logger,
                max_epochs=self.config.max_epochs if self.config.max_epochs is not None else -1,
                enable_progress_bar=False,
                enable_checkpointing=False,  # Disable built-in checkpointing, use our custom callback
                accelerator="cpu",  # Use CPU for training # TODO: softcode this
                reload_dataloaders_every_n_epochs=1,#self.config.n_epochs
                check_val_every_n_epoch=self.config.eval_freq_epochs,  # Run validation every epoch
                num_sanity_val_steps=0,
                #callbacks=callbacks
            )
            trainer.fit(self)

    def log_metrics(self, metrics, *, prefix=None):
        """
        Lightning logger caused significant performance drops, as much as 2x slower train/fps.
        Using custom metric collection / flushing logic to avoid this issue.
        """
        
        _metrics = metrics
        if prefix: _metrics = prefix_dict_keys(metrics, prefix)
        for key, value in _metrics.items():
            _list = self._epoch_metrics.get(key, [])
            _list.append(value)
            self._epoch_metrics[key] = _list

    def _flush_metrics(self):
        means = {}
        for key, values in self._epoch_metrics.items():
            mean = sum(values) / len(values) if values else 0
            means[key] = mean
        self.log_dict(means)
        import json
        print(json.dumps(means, indent=4))
        self._epoch_metrics.clear()  # Clear metrics after logging to prevent accumulation<|MERGE_RESOLUTION|>--- conflicted
+++ resolved
@@ -39,13 +39,10 @@
         self.train_epoch_start_timesteps = None
         self.validation_epoch_start_time = None
         self.validation_epoch_start_timesteps = None
-<<<<<<< HEAD
-        
+
         # Use subprocesses for parallel environments to improve performance,
         # but only if more than one environment is used.
         use_subproc = config.n_envs > 1
-=======
->>>>>>> 2ca4d58c
 
         # Create the environment that will be used for training
         self.train_env = build_env(
