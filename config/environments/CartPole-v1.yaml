# CartPole-v1 configurations covering classic state-based, reward-shaped, and pixel observations

# =====================
# Environment Specification
# =====================
spec: &spec
  source: https://gymnasium.farama.org/environments/classic_control/cart_pole/
  description: Balance a pole on a moving cart by applying forces to the cart.

  action_space:
    discrete: 2
    labels: {0: push_left, 1: push_right}

  observation_space:
    default: state
    variants:
      state:
        shape: [4]
        dtype: float32
        components:
          - {name: cart_position, range: [-4.8, 4.8]}
          - {name: cart_velocity, range: [-inf, inf]}
          - {name: pole_angle_rad, range: [-0.418, 0.418]}
          - {name: pole_angular_velocity, range: [-inf, inf]}

  rewards:
    per_step: +1
    range: [0, 1]

  returns:
    episodic: number of steps balanced (max 500)
    range: [0, 500]
    threshold_solved: 475


# =====================
# env variants
# =====================

# Base env
_env: &env
  spec: *spec
  env_id: CartPole-v1
  accelerator: cpu

# Reward-shaped env
_env_rewardshaped: &env_rewardshaped
  <<: *env
  env_wrappers:
    - id: CartPoleV1_RewardShaper
      angle_reward_scale: 1.0
      position_reward_scale: 0.25
      clip_potential: true

# =====================
# configs
# =====================

# TODO: reduce hidden dims
# TODO: bug: not all plots are keyed under same axis
ppo: &ppo
  <<: *env
  project_id: CartPole-v1
  description: "Standard PPO on state observations - baseline configuration for CartPole"
  algo_id: ppo


  eval_warmup_epochs: 50
  eval_freq_epochs: 10
  eval_episodes: 10

  max_env_steps: 1e5
  n_envs: 8
  n_steps: 32
  batch_size: 256
  gae_lambda: 0.8
  gamma: 0.98
  n_epochs: 20
  ent_coef: 0.0

  policy_lr: 0.001
  clip_range: 0.1

ppo_rewardshaped:
  <<: *ppo
  <<: *env_rewardshaped
<<<<<<< HEAD
  description: "PPO with potential-based reward shaping (angle + position terms)"

ppo_transfer_test:
  <<: *ppo
  description: "PPO initialized from another run (for testing transfer learning)"
  # init_from_run: "abc123"           # Use @best if available, else @last
  # init_from_run: "abc123/@best"     # Explicitly use @best checkpoint
  # init_from_run: "abc123/@last"     # Explicitly use @last checkpoint
  # init_from_run: "abc123/epoch=13"  # Use specific epoch checkpoint
  # init_from_run: "@last/@best"      # Most recent run, @best checkpoint
  max_env_steps: 1000
=======
  project_id: CartPole-v1_rewardshaped
  description: "PPO with potential-based reward shaping (angle + position terms)"
>>>>>>> 66d4060c
<|MERGE_RESOLUTION|>--- conflicted
+++ resolved
@@ -84,7 +84,7 @@
 ppo_rewardshaped:
   <<: *ppo
   <<: *env_rewardshaped
-<<<<<<< HEAD
+  project_id: CartPole-v1_rewardshaped
   description: "PPO with potential-based reward shaping (angle + position terms)"
 
 ppo_transfer_test:
@@ -95,8 +95,4 @@
   # init_from_run: "abc123/@last"     # Explicitly use @last checkpoint
   # init_from_run: "abc123/epoch=13"  # Use specific epoch checkpoint
   # init_from_run: "@last/@best"      # Most recent run, @best checkpoint
-  max_env_steps: 1000
-=======
-  project_id: CartPole-v1_rewardshaped
-  description: "PPO with potential-based reward shaping (angle + position terms)"
->>>>>>> 66d4060c
+  max_env_steps: 1000